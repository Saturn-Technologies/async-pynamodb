--- conflicted
+++ resolved
@@ -29,14 +29,9 @@
     WRITE_CAPACITY_UNITS, GLOBAL_SECONDARY_INDEXES, PROJECTION, EXCLUSIVE_START_TABLE_NAME, TOTAL,
     DELETE_TABLE, UPDATE_TABLE, LIST_TABLES, GLOBAL_SECONDARY_INDEX_UPDATES,
     CONSUMED_CAPACITY, CAPACITY_UNITS, QUERY_FILTER, QUERY_FILTER_VALUES, CONDITIONAL_OPERATOR,
-<<<<<<< HEAD
-    CONDITIONAL_OPERATORS, NULL, NOT_NULL, SHORT_ATTR_TYPES,
-    ITEMS, DEFAULT_ENCODING, BINARY_SHORT, BINARY_SET_SHORT)
-=======
     CONDITIONAL_OPERATORS, NULL, NOT_NULL, SHORT_ATTR_TYPES, DELETE,
     ITEMS, DEFAULT_ENCODING, BINARY_SHORT, BINARY_SET_SHORT, LAST_EVALUATED_KEY, RESPONSES, UNPROCESSED_KEYS,
     UNPROCESSED_ITEMS, STREAM_SPECIFICATION, STREAM_VIEW_TYPE, STREAM_ENABLED)
->>>>>>> 621b90aa
 
 BOTOCORE_EXCEPTIONS = (BotoCoreError, ClientError)
 
@@ -246,17 +241,6 @@
             botocore_expected_format = {"Error": {"Message": data.get("message", ""), "Code": data.get("__type", "")}}
             raise ClientError(botocore_expected_format, operation_name)
         data = response.json()
-<<<<<<< HEAD
-        # Simulate BotoCore's binary attribute handling
-        for item in data.get(ITEMS, tuple()):
-            for attr in item:
-                if BINARY_SHORT in attr:
-                    attr[BINARY_SHORT] = b64decode(attr[BINARY_SHORT].encode(DEFAULT_ENCODING))
-                elif BINARY_SET_SHORT in attr:
-                    value = attr[BINARY_SET_SHORT]
-                    if value and len(value):
-                        attr[BINARY_SET_SHORT] = set(b64decode(b64decode(v.encode(DEFAULT_ENCODING))) for v in value)
-=======
         # Simulate botocore's binary attribute handling
         if ITEM in data:
             for attr in six.itervalues(data[ITEM]):
@@ -284,7 +268,6 @@
                     for attr in six.itervalues(item):
                         _convert_binary(attr)
 
->>>>>>> 621b90aa
         return data
 
     @property
